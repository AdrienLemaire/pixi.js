{
  "name": "@pixi/loaders",
<<<<<<< HEAD
  "version": "5.3.4",
  "main": "lib/loaders.js",
  "module": "lib/loaders.es.js",
  "bundle": "dist/loaders.js",
=======
  "version": "5.4.0-rc.3",
  "main": "dist/cjs/loaders.js",
  "module": "dist/esm/loaders.js",
  "bundle": "dist/browser/loaders.js",
>>>>>>> fed4c5b9
  "description": "Load assets and resources",
  "author": "Mat Groves",
  "contributors": [
    "Matt Karl <matt@mattkarl.com>"
  ],
  "homepage": "http://pixijs.com/",
  "bugs": "https://github.com/pixijs/pixi.js/issues",
  "license": "MIT",
  "repository": {
    "type": "git",
    "url": "https://github.com/pixijs/pixi.js.git"
  },
  "publishConfig": {
    "access": "public"
  },
  "files": [
    "lib",
    "dist",
    "*.d.ts"
  ],
  "dependencies": {
<<<<<<< HEAD
    "@pixi/core": "5.3.4",
    "@pixi/utils": "5.3.4",
=======
    "@pixi/constants": "5.4.0-rc.3",
    "@pixi/core": "5.4.0-rc.3",
    "@pixi/utils": "5.4.0-rc.3",
>>>>>>> fed4c5b9
    "resource-loader": "^3.0.1"
  },
  "devDependencies": {
    "@pixi/utils": "5.2.1"
  }
}<|MERGE_RESOLUTION|>--- conflicted
+++ resolved
@@ -1,16 +1,9 @@
 {
   "name": "@pixi/loaders",
-<<<<<<< HEAD
-  "version": "5.3.4",
-  "main": "lib/loaders.js",
-  "module": "lib/loaders.es.js",
-  "bundle": "dist/loaders.js",
-=======
   "version": "5.4.0-rc.3",
   "main": "dist/cjs/loaders.js",
   "module": "dist/esm/loaders.js",
   "bundle": "dist/browser/loaders.js",
->>>>>>> fed4c5b9
   "description": "Load assets and resources",
   "author": "Mat Groves",
   "contributors": [
@@ -32,14 +25,9 @@
     "*.d.ts"
   ],
   "dependencies": {
-<<<<<<< HEAD
-    "@pixi/core": "5.3.4",
-    "@pixi/utils": "5.3.4",
-=======
     "@pixi/constants": "5.4.0-rc.3",
     "@pixi/core": "5.4.0-rc.3",
     "@pixi/utils": "5.4.0-rc.3",
->>>>>>> fed4c5b9
     "resource-loader": "^3.0.1"
   },
   "devDependencies": {

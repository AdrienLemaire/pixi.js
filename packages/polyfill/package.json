{
  "name": "@pixi/polyfill",
<<<<<<< HEAD
  "version": "5.3.4",
  "main": "lib/polyfill.js",
  "module": "lib/polyfill.es.js",
  "bundle": "dist/polyfill.js",
=======
  "version": "5.4.0-rc.3",
  "main": "dist/cjs/polyfill.js",
  "module": "dist/esm/polyfill.js",
  "bundle": "dist/browser/polyfill.js",
>>>>>>> fed4c5b9
  "standalone": true,
  "description": "Support for legacy browser JavaScript environments",
  "author": "Mat Groves",
  "contributors": [
    "Matt Karl <matt@mattkarl.com>"
  ],
  "homepage": "http://pixijs.com/",
  "bugs": "https://github.com/pixijs/pixi.js/issues",
  "license": "MIT",
  "repository": {
    "type": "git",
    "url": "https://github.com/pixijs/pixi.js.git"
  },
  "publishConfig": {
    "access": "public"
  },
  "files": [
    "lib",
    "dist",
    "*.d.ts"
  ],
  "dependencies": {
    "object-assign": "^4.1.1",
    "promise-polyfill": "^8.2.0"
  },
  "devDependencies": {
    "@types/object-assign": "^4.0.30",
    "@types/promise-polyfill": "^6.0.3"
  }
}<|MERGE_RESOLUTION|>--- conflicted
+++ resolved
@@ -1,16 +1,9 @@
 {
   "name": "@pixi/polyfill",
-<<<<<<< HEAD
-  "version": "5.3.4",
-  "main": "lib/polyfill.js",
-  "module": "lib/polyfill.es.js",
-  "bundle": "dist/polyfill.js",
-=======
   "version": "5.4.0-rc.3",
   "main": "dist/cjs/polyfill.js",
   "module": "dist/esm/polyfill.js",
   "bundle": "dist/browser/polyfill.js",
->>>>>>> fed4c5b9
   "standalone": true,
   "description": "Support for legacy browser JavaScript environments",
   "author": "Mat Groves",

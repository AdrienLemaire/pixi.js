<!DOCTYPE html>
<html lang="en">
<head>
    <meta charset="utf-8">
    <title>src/pixi/extras/Strip.js - pixi.js</title>
    <link rel="stylesheet" href="http://yui.yahooapis.com/3.9.1/build/cssgrids/cssgrids-min.css">
    <link rel="stylesheet" href="../assets/vendor/prettify/prettify-min.css">
    <link rel="stylesheet" href="../assets/css/main.css" id="site_styles">
    <link rel="shortcut icon" type="image/png" href="../assets/favicon.png">
    <script src="http://yui.yahooapis.com/combo?3.9.1/build/yui/yui-min.js"></script>
</head>
<body class="yui3-skin-sam">

<div id="doc">
    <div id="hd" class="yui3-g header">
        <div class="yui3-u-3-4">
            
                <h1><img src="http://www.goodboydigital.com/pixijs/logo_small.png" title="pixi.js"></h1>
            
        </div>
        <div class="yui3-u-1-4 version">
<<<<<<< HEAD
            <em>API Docs for: 1.5.3</em>
=======
            <em>API Docs for: 1.6.0</em>
>>>>>>> 293d7400
        </div>
    </div>
    <div id="bd" class="yui3-g">

        <div class="yui3-u-1-4">
            <div id="docs-sidebar" class="sidebar apidocs">
                <div id="api-list">
    <h2 class="off-left">APIs</h2>
    <div id="api-tabview" class="tabview">
        <ul class="tabs">
            <li><a href="#api-classes">Classes</a></li>
            <li><a href="#api-modules">Modules</a></li>
        </ul>

        <div id="api-tabview-filter">
            <input type="search" id="api-filter" placeholder="Type to filter APIs">
        </div>

        <div id="api-tabview-panel">
            <ul id="api-classes" class="apis classes">
            
                <li><a href="../classes/AbstractFilter.html">AbstractFilter</a></li>
            
                <li><a href="../classes/AjaxRequest.html">AjaxRequest</a></li>
            
                <li><a href="../classes/AlphaMaskFilter.html">AlphaMaskFilter</a></li>
            
                <li><a href="../classes/AssetLoader.html">AssetLoader</a></li>
            
                <li><a href="../classes/AtlasLoader.html">AtlasLoader</a></li>
            
                <li><a href="../classes/autoDetectRenderer.html">autoDetectRenderer</a></li>
            
                <li><a href="../classes/BaseTexture.html">BaseTexture</a></li>
            
                <li><a href="../classes/BitmapFontLoader.html">BitmapFontLoader</a></li>
            
                <li><a href="../classes/BitmapText.html">BitmapText</a></li>
            
                <li><a href="../classes/BlurFilter.html">BlurFilter</a></li>
            
                <li><a href="../classes/CanvasGraphics.html">CanvasGraphics</a></li>
            
                <li><a href="../classes/CanvasMaskManager.html">CanvasMaskManager</a></li>
            
                <li><a href="../classes/CanvasRenderer.html">CanvasRenderer</a></li>
            
                <li><a href="../classes/CanvasTinter.html">CanvasTinter</a></li>
            
                <li><a href="../classes/Circle.html">Circle</a></li>
            
                <li><a href="../classes/ColorMatrixFilter.html">ColorMatrixFilter</a></li>
            
                <li><a href="../classes/ColorStepFilter.html">ColorStepFilter</a></li>
            
                <li><a href="../classes/ComplexPrimitiveShader.html">ComplexPrimitiveShader</a></li>
            
                <li><a href="../classes/DisplacementFilter.html">DisplacementFilter</a></li>
            
                <li><a href="../classes/DisplayObject.html">DisplayObject</a></li>
            
                <li><a href="../classes/DisplayObjectContainer.html">DisplayObjectContainer</a></li>
            
                <li><a href="../classes/DotScreenFilter.html">DotScreenFilter</a></li>
            
                <li><a href="../classes/Ellipse.html">Ellipse</a></li>
            
                <li><a href="../classes/EventTarget.html">EventTarget</a></li>
            
                <li><a href="../classes/FilterTexture.html">FilterTexture</a></li>
            
                <li><a href="../classes/getRecommendedRenderer.html">getRecommendedRenderer</a></li>
            
                <li><a href="../classes/Graphics.html">Graphics</a></li>
            
                <li><a href="../classes/GrayFilter.html">GrayFilter</a></li>
            
                <li><a href="../classes/ImageLoader.html">ImageLoader</a></li>
            
                <li><a href="../classes/InteractionData.html">InteractionData</a></li>
            
                <li><a href="../classes/InteractionManager.html">InteractionManager</a></li>
            
                <li><a href="../classes/InvertFilter.html">InvertFilter</a></li>
            
                <li><a href="../classes/JsonLoader.html">JsonLoader</a></li>
            
                <li><a href="../classes/Matrix.html">Matrix</a></li>
            
                <li><a href="../classes/Matrix2.html">Matrix2</a></li>
            
                <li><a href="../classes/MovieClip.html">MovieClip</a></li>
            
                <li><a href="../classes/NormalMapFilter.html">NormalMapFilter</a></li>
            
                <li><a href="../classes/PixelateFilter.html">PixelateFilter</a></li>
            
                <li><a href="../classes/PixiFastShader.html">PixiFastShader</a></li>
            
                <li><a href="../classes/PixiShader.html">PixiShader</a></li>
            
                <li><a href="../classes/Point.html">Point</a></li>
            
                <li><a href="../classes/Polygon.html">Polygon</a></li>
            
                <li><a href="../classes/PolyK.html">PolyK</a></li>
            
                <li><a href="../classes/PrimitiveShader.html">PrimitiveShader</a></li>
            
                <li><a href="../classes/Rectangle.html">Rectangle</a></li>
            
                <li><a href="../classes/Rope.html">Rope</a></li>
            
                <li><a href="../classes/SepiaFilter.html">SepiaFilter</a></li>
            
                <li><a href="../classes/Spine.html">Spine</a></li>
            
                <li><a href="../classes/Sprite.html">Sprite</a></li>
            
                <li><a href="../classes/SpriteBatch.html">SpriteBatch</a></li>
            
                <li><a href="../classes/SpriteSheetLoader.html">SpriteSheetLoader</a></li>
            
                <li><a href="../classes/Stage.html">Stage</a></li>
            
                <li><a href="../classes/Strip.html">Strip</a></li>
            
                <li><a href="../classes/Text.html">Text</a></li>
            
                <li><a href="../classes/Texture.html">Texture</a></li>
            
                <li><a href="../classes/TilingSprite.html">TilingSprite</a></li>
            
                <li><a href="../classes/TwistFilter.html">TwistFilter</a></li>
            
                <li><a href="../classes/WebGLFilterManager.html">WebGLFilterManager</a></li>
            
                <li><a href="../classes/WebGLGraphics.html">WebGLGraphics</a></li>
            
                <li><a href="../classes/WebGLMaskManager.html">WebGLMaskManager</a></li>
            
                <li><a href="../classes/WebGLRenderer.html">WebGLRenderer</a></li>
            
                <li><a href="../classes/WebGLShaderManager.html">WebGLShaderManager</a></li>
            
                <li><a href="../classes/WebGLSpriteBatch.html">WebGLSpriteBatch</a></li>
            
                <li><a href="../classes/WebGLStencilManager.html">WebGLStencilManager</a></li>
            
            </ul>

            <ul id="api-modules" class="apis modules">
            
                <li><a href="../modules/PIXI.html">PIXI</a></li>
            
            </ul>
        </div>
    </div>
</div>

            </div>
        </div>
        <div class="yui3-u-3-4">
                <div id="api-options">
        Show:
        <label for="api-show-inherited">
            <input type="checkbox" id="api-show-inherited" checked>
            Inherited
        </label>

        <label for="api-show-protected">
            <input type="checkbox" id="api-show-protected">
            Protected
        </label>

        <label for="api-show-private">
            <input type="checkbox" id="api-show-private">
            Private
        </label>
        <label for="api-show-deprecated">
            <input type="checkbox" id="api-show-deprecated">
            Deprecated
        </label>

    </div>


            <div class="apidocs">
                <div id="docs-main">
                    <div class="content">
                        <h1 class="file-heading">File: src/pixi/extras/Strip.js</h1>

<div class="file">
    <pre class="code prettyprint linenums">
/**
 * @author Mat Groves http://matgroves.com/
 */

 /**
 * 
 * @class Strip
 * @extends DisplayObjectContainer
 * @constructor
 * @param texture {Texture} The texture to use
 * @param width {Number} the width 
 * @param height {Number} the height
 * 
 */
PIXI.Strip = function(texture)
{
<<<<<<< HEAD
    PIXI.Sprite.call( this, texture );
    this.width =width;
    this.height = height;
=======
    PIXI.DisplayObjectContainer.call( this );
    
>>>>>>> 293d7400
    this.texture = texture;

    // set up the main bits..
    this.uvs = new PIXI.Float32Array([0, 1,
                                    1, 1,
                                    1, 0,
                                    0,1]);

    this.verticies = new PIXI.Float32Array([0, 0,
                      100,0,
                      100,100,
                      0, 100]);

    this.colors = new PIXI.Float32Array([1, 1, 1, 1]);

    this.indices = new PIXI.Uint16Array([0, 1, 2, 3]);
    

    this.dirty = true;
};

// constructor
PIXI.Strip.prototype = Object.create(PIXI.DisplayObjectContainer.prototype);
PIXI.Strip.prototype.constructor = PIXI.Strip;

PIXI.Strip.prototype._renderWebGL = function(renderSession)
{
    // if the sprite is not visible or the alpha is 0 then no need to render this element
    if(!this.visible || this.alpha &lt;= 0)return;
    // render triangle strip..

    renderSession.spriteBatch.stop();

    // init! init!
    if(!this._vertexBuffer)this._initWebGL(renderSession);
    
    renderSession.shaderManager.setShader(renderSession.shaderManager.stripShader);

    this._renderStrip(renderSession);

    ///renderSession.shaderManager.activateDefaultShader();

    renderSession.spriteBatch.start();

    //TODO check culling  
};

PIXI.Strip.prototype._initWebGL = function(renderSession)
{
    // build the strip!
    var gl = renderSession.gl;
    
    this._vertexBuffer = gl.createBuffer();
    this._indexBuffer = gl.createBuffer();
    this._uvBuffer = gl.createBuffer();
    this._colorBuffer = gl.createBuffer();
    
    gl.bindBuffer(gl.ARRAY_BUFFER, this._vertexBuffer);
    gl.bufferData(gl.ARRAY_BUFFER, this.verticies, gl.DYNAMIC_DRAW);

    gl.bindBuffer(gl.ARRAY_BUFFER, this._uvBuffer);
    gl.bufferData(gl.ARRAY_BUFFER,  this.uvs, gl.STATIC_DRAW);

    gl.bindBuffer(gl.ARRAY_BUFFER, this._colorBuffer);
    gl.bufferData(gl.ARRAY_BUFFER, this.colors, gl.STATIC_DRAW);
 
    gl.bindBuffer(gl.ELEMENT_ARRAY_BUFFER, this._indexBuffer);
    gl.bufferData(gl.ELEMENT_ARRAY_BUFFER, this.indices, gl.STATIC_DRAW);
};

PIXI.Strip.prototype._renderStrip = function(renderSession)
{
    var gl = renderSession.gl;
    var projection = renderSession.projection,
        offset = renderSession.offset,
        shader = renderSession.shaderManager.stripShader;


    // gl.uniformMatrix4fv(shaderProgram.mvMatrixUniform, false, mat4Real);

    gl.blendFunc(gl.ONE, gl.ONE_MINUS_SRC_ALPHA);

    // set uniforms
    gl.uniformMatrix3fv(shader.translationMatrix, false, this.worldTransform.toArray(true));
    gl.uniform2f(shader.projectionVector, projection.x, -projection.y);
    gl.uniform2f(shader.offsetVector, -offset.x, -offset.y);
    gl.uniform1f(shader.alpha, 1);

    if(!this.dirty)
    {
        
        gl.bindBuffer(gl.ARRAY_BUFFER, this._vertexBuffer);
        gl.bufferSubData(gl.ARRAY_BUFFER, 0, this.verticies);
        gl.vertexAttribPointer(shader.aVertexPosition, 2, gl.FLOAT, false, 0, 0);
        
        // update the uvs
        gl.bindBuffer(gl.ARRAY_BUFFER, this._uvBuffer);
        gl.vertexAttribPointer(shader.aTextureCoord, 2, gl.FLOAT, false, 0, 0);
            
        gl.activeTexture(gl.TEXTURE0);
         // bind the current texture
        gl.bindTexture(gl.TEXTURE_2D, this.texture.baseTexture._glTextures[gl.id] || PIXI.createWebGLTexture(this.texture.baseTexture, gl));
    
        // dont need to upload!
        gl.bindBuffer(gl.ELEMENT_ARRAY_BUFFER, this._indexBuffer);
    
    
    }
    else
    {

        this.dirty = false;
        gl.bindBuffer(gl.ARRAY_BUFFER, this._vertexBuffer);
        gl.bufferData(gl.ARRAY_BUFFER, this.verticies, gl.STATIC_DRAW);
        gl.vertexAttribPointer(shader.aVertexPosition, 2, gl.FLOAT, false, 0, 0);
        
        // update the uvs
        gl.bindBuffer(gl.ARRAY_BUFFER, this._uvBuffer);
        gl.bufferData(gl.ARRAY_BUFFER, this.uvs, gl.STATIC_DRAW);
        gl.vertexAttribPointer(shader.aTextureCoord, 2, gl.FLOAT, false, 0, 0);
            
        gl.activeTexture(gl.TEXTURE0);
        gl.bindTexture(gl.TEXTURE_2D, this.texture.baseTexture._glTextures[gl.id] || PIXI.createWebGLTexture(this.texture.baseTexture, gl));
    
        // dont need to upload!
        gl.bindBuffer(gl.ELEMENT_ARRAY_BUFFER, this._indexBuffer);
        gl.bufferData(gl.ELEMENT_ARRAY_BUFFER, this.indices, gl.STATIC_DRAW);
        
    }
    //console.log(gl.TRIANGLE_STRIP)
    //
    //
    gl.drawElements(gl.TRIANGLE_STRIP, this.indices.length, gl.UNSIGNED_SHORT, 0);
    
  
};

PIXI.Strip.prototype._renderCanvas = function(renderSession)
{
    var context = renderSession.context;
    
<<<<<<< HEAD
  //  this.width = width;
   // this.height = height;

    // load the texture!

    if(texture.baseTexture.hasLoaded)
=======
    var transform = this.worldTransform;

    if (renderSession.roundPixels)
>>>>>>> 293d7400
    {
        context.setTransform(transform.a, transform.c, transform.b, transform.d, transform.tx | 0, transform.ty | 0);
    }
    else
    {
        context.setTransform(transform.a, transform.c, transform.b, transform.d, transform.tx, transform.ty);
    }
        
    var strip = this;
    // draw triangles!!
    var verticies = strip.verticies;
    var uvs = strip.uvs;

    var length = verticies.length/2;
    this.count++;

<<<<<<< HEAD
// constructor
PIXI.Strip.prototype = Object.create(PIXI.Sprite.prototype);
PIXI.Strip.prototype.constructor = PIXI.Strip;
=======
    for (var i = 0; i &lt; length-2; i++)
    {
        // draw some triangles!
        var index = i*2;

        var x0 = verticies[index],   x1 = verticies[index+2], x2 = verticies[index+4];
        var y0 = verticies[index+1], y1 = verticies[index+3], y2 = verticies[index+5];

        if(true)
        {

            //expand();
            var centerX = (x0 + x1 + x2)/3;
            var centerY = (y0 + y1 + y2)/3;

            var normX = x0 - centerX;
            var normY = y0 - centerY;

            var dist = Math.sqrt( normX * normX + normY * normY );
            x0 = centerX + (normX / dist) * (dist + 3);
            y0 = centerY + (normY / dist) * (dist + 3);

            // 
            
            normX = x1 - centerX;
            normY = y1 - centerY;

            dist = Math.sqrt( normX * normX + normY * normY );
            x1 = centerX + (normX / dist) * (dist + 3);
            y1 = centerY + (normY / dist) * (dist + 3);

            normX = x2 - centerX;
            normY = y2 - centerY;

            dist = Math.sqrt( normX * normX + normY * normY );
            x2 = centerX + (normX / dist) * (dist + 3);
            y2 = centerY + (normY / dist) * (dist + 3);

        }

        var u0 = uvs[index] * strip.texture.width,   u1 = uvs[index+2] * strip.texture.width, u2 = uvs[index+4]* strip.texture.width;
        var v0 = uvs[index+1]* strip.texture.height, v1 = uvs[index+3] * strip.texture.height, v2 = uvs[index+5]* strip.texture.height;

        context.save();
        context.beginPath();


        context.moveTo(x0, y0);
        context.lineTo(x1, y1);
        context.lineTo(x2, y2);

        context.closePath();

        context.clip();

        // Compute matrix transform
        var delta = u0*v1 + v0*u2 + u1*v2 - v1*u2 - v0*u1 - u0*v2;
        var deltaA = x0*v1 + v0*x2 + x1*v2 - v1*x2 - v0*x1 - x0*v2;
        var deltaB = u0*x1 + x0*u2 + u1*x2 - x1*u2 - x0*u1 - u0*x2;
        var deltaC = u0*v1*x2 + v0*x1*u2 + x0*u1*v2 - x0*v1*u2 - v0*u1*x2 - u0*x1*v2;
        var deltaD = y0*v1 + v0*y2 + y1*v2 - v1*y2 - v0*y1 - y0*v2;
        var deltaE = u0*y1 + y0*u2 + u1*y2 - y1*u2 - y0*u1 - u0*y2;
        var deltaF = u0*v1*y2 + v0*y1*u2 + y0*u1*v2 - y0*v1*u2 - v0*u1*y2 - u0*y1*v2;

        context.transform(deltaA / delta, deltaD / delta,
                            deltaB / delta, deltaE / delta,
                            deltaC / delta, deltaF / delta);

        context.drawImage(strip.texture.baseTexture.source, 0, 0);
        context.restore();
    }
};
>>>>>>> 293d7400

/*
 * Sets the texture that the Strip will use 
 *
 * @method setTexture
 * @param texture {Texture} the texture that will be used
 * @private
 */

/*
PIXI.Strip.prototype.setTexture = function(texture)
{
    //TODO SET THE TEXTURES
    //TODO VISIBILITY

    // stop current texture
    this.texture = texture;
    this.width   = texture.frame.width;
    this.height  = texture.frame.height;
    this.updateFrame = true;
};
*/

/**
 * When the texture is updated, this event will fire to update the scale and frame
 *
 * @method onTextureUpdate
 * @param event
 * @private
 */

PIXI.Strip.prototype.onTextureUpdate = function()
{
    this.updateFrame = true;
};
    </pre>
</div>

                    </div>
                </div>
            </div>
        </div>
    </div>
</div>
<script src="../assets/vendor/prettify/prettify-min.js"></script>
<script>prettyPrint();</script>
<script src="../assets/js/yui-prettify.js"></script>
<script src="../assets/../api.js"></script>
<script src="../assets/js/api-filter.js"></script>
<script src="../assets/js/api-list.js"></script>
<script src="../assets/js/api-search.js"></script>
<script src="../assets/js/apidocs.js"></script>
</body>
</html><|MERGE_RESOLUTION|>--- conflicted
+++ resolved
@@ -19,11 +19,7 @@
             
         </div>
         <div class="yui3-u-1-4 version">
-<<<<<<< HEAD
-            <em>API Docs for: 1.5.3</em>
-=======
             <em>API Docs for: 1.6.0</em>
->>>>>>> 293d7400
         </div>
     </div>
     <div id="bd" class="yui3-g">
@@ -234,14 +230,8 @@
  */
 PIXI.Strip = function(texture)
 {
-<<<<<<< HEAD
-    PIXI.Sprite.call( this, texture );
-    this.width =width;
-    this.height = height;
-=======
     PIXI.DisplayObjectContainer.call( this );
     
->>>>>>> 293d7400
     this.texture = texture;
 
     // set up the main bits..
@@ -383,18 +373,9 @@
 {
     var context = renderSession.context;
     
-<<<<<<< HEAD
-  //  this.width = width;
-   // this.height = height;
-
-    // load the texture!
-
-    if(texture.baseTexture.hasLoaded)
-=======
     var transform = this.worldTransform;
 
     if (renderSession.roundPixels)
->>>>>>> 293d7400
     {
         context.setTransform(transform.a, transform.c, transform.b, transform.d, transform.tx | 0, transform.ty | 0);
     }
@@ -411,11 +392,6 @@
     var length = verticies.length/2;
     this.count++;
 
-<<<<<<< HEAD
-// constructor
-PIXI.Strip.prototype = Object.create(PIXI.Sprite.prototype);
-PIXI.Strip.prototype.constructor = PIXI.Strip;
-=======
     for (var i = 0; i &lt; length-2; i++)
     {
         // draw some triangles!
@@ -488,7 +464,6 @@
         context.restore();
     }
 };
->>>>>>> 293d7400
 
 /*
  * Sets the texture that the Strip will use 
